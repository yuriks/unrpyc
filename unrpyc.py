#!/usr/bin/env python2

# Copyright (c) 2012 Yuri K. Schlesner
#
# Permission is hereby granted, free of charge, to any person obtaining a copy
# of this software and associated documentation files (the "Software"), to deal
# in the Software without restriction, including without limitation the rights
# to use, copy, modify, merge, publish, distribute, sublicense, and/or sell
# copies of the Software, and to permit persons to whom the Software is
# furnished to do so, subject to the following conditions:
#
# The above copyright notice and this permission notice shall be included in
# all copies or substantial portions of the Software.
#
# THE SOFTWARE IS PROVIDED "AS IS", WITHOUT WARRANTY OF ANY KIND, EXPRESS OR
# IMPLIED, INCLUDING BUT NOT LIMITED TO THE WARRANTIES OF MERCHANTABILITY,
# FITNESS FOR A PARTICULAR PURPOSE AND NONINFRINGEMENT. IN NO EVENT SHALL THE
# AUTHORS OR COPYRIGHT HOLDERS BE LIABLE FOR ANY CLAIM, DAMAGES OR OTHER
# LIABILITY, WHETHER IN AN ACTION OF CONTRACT, TORT OR OTHERWISE, ARISING FROM,
# OUT OF OR IN CONNECTION WITH THE SOFTWARE OR THE USE OR OTHER DEALINGS IN THE
# SOFTWARE.

import argparse
from os import path, walk
import glob
import itertools
import traceback
import struct
from operator import itemgetter
import zlib

try:
    from multiprocessing import Pool, Lock, cpu_count
except ImportError:
    # Mock required support when multiprocessing is unavailable
    def cpu_count():
        return 1

    class Lock:
        def __enter__(self):
            pass

        def __exit__(self, type, value, traceback):
            pass

        def acquire(self, block=True, timeout=None):
            pass

        def release(self):
            pass


import decompiler
from decompiler import magic, astdump, translate

# special definitions for special classes

class PyExpr(magic.FakeStrict, str):
    __module__ = "renpy.ast"
<<<<<<< HEAD
    def __new__(cls, s, filename, linenumber):
        self = str.__new__(cls, s)
=======
    def __new__(cls, s, filename, linenumber, py=None):
        self = unicode.__new__(cls, s)
>>>>>>> 2f9810c1
        self.filename = filename
        self.linenumber = linenumber
        self.py = py
        return self

    def __getnewargs__(self):
<<<<<<< HEAD
        return str(self), self.filename, self.linenumber
=======
        if self.py is not None:
            return unicode(self), self.filename, self.linenumber, self.py
        else:
            return unicode(self), self.filename, self.linenumber
>>>>>>> 2f9810c1

class PyCode(magic.FakeStrict):
    __module__ = "renpy.ast"
    def __setstate__(self, state):
        if len(state) == 4:
            (_, self.source, self.location, self.mode) = state
            self.py = None
        else:
            (_, self.source, self.location, self.mode, self.py) = state
        self.bytecode = None

class RevertableList(magic.FakeStrict, list):
    __module__ = "renpy.python"
    def __new__(cls):
        return list.__new__(cls)

class RevertableDict(magic.FakeStrict, dict):
    __module__ = "renpy.python"
    def __new__(cls):
        return dict.__new__(cls)

class RevertableSet(magic.FakeStrict, set):
    __module__ = "renpy.python"
    def __new__(cls):
        return set.__new__(cls)

    def __setstate__(self, state):
        if isinstance(state, tuple):
            self.update(state[0].keys())
        else:
            self.update(state)

class Sentinel(magic.FakeStrict, object):
    __module__ = "renpy.object"
    def __new__(cls, name):
        obj = object.__new__(cls)
        obj.name = name
        return obj

class_factory = magic.FakeClassFactory((frozenset, PyExpr, PyCode, RevertableList, RevertableDict, RevertableSet, Sentinel), magic.FakeStrict)

printlock = Lock()

# needs class_factory
import deobfuscate  # nopep8 # noqa 

# API

def read_ast_from_file(in_file):
    # .rpyc files are just zlib compressed pickles of a tuple of some data and the actual AST of the file
    raw_contents = in_file.read()
    if raw_contents.startswith(b"RENPY RPC2"):
        # parse the archive structure
        position = 10
        chunks = {}
        while True:
            slot, start, length = struct.unpack("III", raw_contents[position: position + 12])
            if slot == 0:
                break
            position += 12

            chunks[slot] = raw_contents[start: start + length]

        raw_contents = chunks[1]

<<<<<<< HEAD
    # py3 compat: zlib should be enough, no need for codecs
    # raw_contents = raw_contents.decode('zlib')
    raw_contents = zlib.decompress(raw_contents)
=======
    raw_contents = raw_contents.decode('zlib')
    # import pickletools
    # with open("huh.txt", "wb") as f:
    #     pickletools.dis(raw_contents, out=f)

>>>>>>> 2f9810c1
    data, stmts = magic.safe_loads(raw_contents, class_factory, {"_ast", "collections"})
    return stmts


def decompile_rpyc(input_filename, overwrite=False, dump=False, decompile_python=False,
                   comparable=False, no_pyexpr=False, translator=None, tag_outside_block=False,
                   init_offset=False, try_harder=False):
    # Output filename is input filename but with .rpy extension
    filepath, ext = path.splitext(input_filename)
    if dump:
        out_filename = filepath + ".txt"
    elif ext == ".rpymc":
        out_filename = filepath + ".rpym"
    else:
        out_filename = filepath + ".rpy"

    with printlock:
        print(("Decompiling %s to %s..." % (input_filename, out_filename)))

        if not overwrite and path.exists(out_filename):
            print("Output file already exists. Pass --clobber to overwrite.")
            return False # Don't stop decompiling if one file already exists

    with open(input_filename, 'rb') as in_file:
        if try_harder:
            ast = deobfuscate.read_ast(in_file)
        else:
            ast = read_ast_from_file(in_file)

    # py3compat: test if codecs is needet; but shouldn't
    with open(out_filename, 'w', encoding='utf-8') as out_file:
        if dump:
            astdump.pprint(out_file, ast, decompile_python=decompile_python, comparable=comparable,
                                          no_pyexpr=no_pyexpr)
        else:
            decompiler.pprint(out_file, ast, decompile_python=decompile_python, printlock=printlock,
                                             translator=translator, tag_outside_block=tag_outside_block,
                                             init_offset=init_offset)
    return True

def extract_translations(input_filename, language):
    with printlock:
        print("Extracting translations from %s..." % input_filename)

    with open(input_filename, 'rb') as in_file:
        ast = read_ast_from_file(in_file)

    translator = translate.Translator(language, True)
    translator.translate_dialogue(ast)
    # we pickle and unpickle this manually because the regular unpickler will choke on it
    return magic.safe_dumps(translator.dialogue), translator.strings

def worker(t):
    (args, filename, filesize) = t
    try:
        if args.write_translation_file:
            return extract_translations(filename, args.language)
        else:
            if args.translation_file is not None:
                translator = translate.Translator(None)
                translator.language, translator.dialogue, translator.strings = magic.loads(args.translations, class_factory)
            else:
                translator = None
            return decompile_rpyc(filename, args.clobber, args.dump, decompile_python=args.decompile_python,
                                  no_pyexpr=args.no_pyexpr, comparable=args.comparable, translator=translator,
                                  tag_outside_block=args.tag_outside_block, init_offset=args.init_offset, try_harder=args.try_harder)
    except Exception as e:
        with printlock:
            print("Error while decompiling %s:" % filename)
            print(traceback.format_exc())
        return False

def sharelock(lock):
    global printlock
    printlock = lock

def main():
    # python27 unrpyc.py [-c] [-d] [--python-screens|--ast-screens|--no-screens] file [file ...]
    cc_num = cpu_count()
    parser = argparse.ArgumentParser(description="Decompile .rpyc/.rpymc files")

    parser.add_argument('-c', '--clobber', dest='clobber', action='store_true',
                        help="overwrites existing output files")

    parser.add_argument('-d', '--dump', dest='dump', action='store_true',
                        help="instead of decompiling, pretty print the ast to a file")

    parser.add_argument('-p', '--processes', dest='processes', action='store', type=int,
                        choices=range(1, cc_num), default=cc_num - 1 if cc_num > 2 else 1,
                        help="use the specified number or processes to decompile."
                        "Defaults to the amount of hw threads available minus one, disabled when muliprocessing is unavailable.")

    parser.add_argument('-t', '--translation-file', dest='translation_file', action='store', default=None,
                        help="use the specified file to translate during decompilation")

    parser.add_argument('-T', '--write-translation-file', dest='write_translation_file', action='store', default=None,
                        help="store translations in the specified file instead of decompiling")

    parser.add_argument('-l', '--language', dest='language', action='store', default='english',
                        help="if writing a translation file, the language of the translations to write")

    parser.add_argument('--sl1-as-python', dest='decompile_python', action='store_true',
                        help="Only dumping and for decompiling screen language 1 screens. "
                        "Convert SL1 Python AST to Python code instead of dumping it or converting it to screenlang.")

    parser.add_argument('--comparable', dest='comparable', action='store_true',
                        help="Only for dumping, remove several false differences when comparing dumps. "
                        "This suppresses attributes that are different even when the code is identical, such as file modification times. ")

    parser.add_argument('--no-pyexpr', dest='no_pyexpr', action='store_true',
                        help="Only for dumping, disable special handling of PyExpr objects, instead printing them as strings. "
                        "This is useful when comparing dumps from different versions of Ren'Py. "
                        "It should only be used if necessary, since it will cause loss of information such as line numbers.")

    parser.add_argument('--tag-outside-block', dest='tag_outside_block', action='store_true',
                        help="Always put SL2 'tag's on the same line as 'screen' rather than inside the block. "
                        "This will break compiling with Ren'Py 7.3 and above, but is needed to get correct line numbers "
                        "from some files compiled with older Ren'Py versions.")

    parser.add_argument('--init-offset', dest='init_offset', action='store_true',
                        help="Attempt to guess when init offset statements were used and insert them. "
                        "This is always safe to enable if the game's Ren'Py version supports init offset statements, "
                        "and the generated code is exactly equivalent, only less cluttered.")

    parser.add_argument('file', type=str, nargs='+',
                        help="The filenames to decompile. "
                        "All .rpyc files in any directories passed or their subdirectories will also be decompiled.")

    parser.add_argument('--try-harder', dest="try_harder", action="store_true",
                        help="Tries some workarounds against common obfuscation methods. This is a lot slower.")

    args = parser.parse_args()

    if args.write_translation_file and not args.clobber and path.exists(args.write_translation_file):
        # Fail early to avoid wasting time going through the files
        print("Output translation file already exists. Pass --clobber to overwrite.")
        return

    if args.translation_file:
        with open(args.translation_file, 'rb') as in_file:
            args.translations = in_file.read()

    # Expand wildcards
    def glob_or_complain(s):
        retval = glob.glob(s)
        if not retval:
            print("File not found: " + s)
        return retval
    filesAndDirs = list(map(glob_or_complain, args.file))
    # Concatenate lists
    filesAndDirs = list(itertools.chain(*filesAndDirs))

    # Recursively add .rpyc files from any directories passed
    files = []
    for i in filesAndDirs:
        if path.isdir(i):
            for dirpath, dirnames, filenames in walk(i):
                files.extend(path.join(dirpath, j) for j in filenames if len(j) >= 5 and j.endswith(('.rpyc', '.rpymc')))
        else:
            files.append(i)

    # Check if we actually have files. Don't worry about
    # no parameters passed, since ArgumentParser catches that
    if len(files) == 0:
        print("No script files to decompile.")
        return

    files = [(args, x, path.getsize(x)) for x in files]
    processes = int(args.processes)
    if processes > 1:
        # If a big file starts near the end, there could be a long time with
        # only one thread running, which is inefficient. Avoid this by starting
        # big files first.
        files.sort(key=itemgetter(2), reverse=True)
        results = Pool(int(args.processes), sharelock, [printlock]).map(worker, files, 1)
    else:
        # Decompile in the order Ren'Py loads in
        files.sort(key=itemgetter(1))
        results = list(map(worker, files))

    if args.write_translation_file:
        print("Writing translations to %s..." % args.write_translation_file)
        translated_dialogue = {}
        translated_strings = {}
        good = 0
        bad = 0
        for result in results:
            if not result:
                bad += 1
                continue
            good += 1
            translated_dialogue.update(magic.loads(result[0], class_factory))
            translated_strings.update(result[1])
        with open(args.write_translation_file, 'wb') as out_file:
            magic.safe_dump((args.language, translated_dialogue, translated_strings), out_file)

    else:
        # Check per file if everything went well and report back
        good = results.count(True)
        bad = results.count(False)

    if bad == 0:
        print("Decompilation of %d script file%s successful" % (good, 's' if good>1 else ''))
    elif good == 0:
        print("Decompilation of %d file%s failed" % (bad, 's' if bad>1 else ''))
    else:
        print("Decompilation of %d file%s successful, but decompilation of %d file%s failed" % (good, 's' if good>1 else '', bad, 's' if bad>1 else ''))

if __name__ == '__main__':
    main()<|MERGE_RESOLUTION|>--- conflicted
+++ resolved
@@ -57,27 +57,15 @@
 
 class PyExpr(magic.FakeStrict, str):
     __module__ = "renpy.ast"
-<<<<<<< HEAD
-    def __new__(cls, s, filename, linenumber):
+    def __new__(cls, s, filename, linenumber, py=None):
         self = str.__new__(cls, s)
-=======
-    def __new__(cls, s, filename, linenumber, py=None):
-        self = unicode.__new__(cls, s)
->>>>>>> 2f9810c1
         self.filename = filename
         self.linenumber = linenumber
         self.py = py
         return self
 
     def __getnewargs__(self):
-<<<<<<< HEAD
         return str(self), self.filename, self.linenumber
-=======
-        if self.py is not None:
-            return unicode(self), self.filename, self.linenumber, self.py
-        else:
-            return unicode(self), self.filename, self.linenumber
->>>>>>> 2f9810c1
 
 class PyCode(magic.FakeStrict):
     __module__ = "renpy.ast"
@@ -143,17 +131,9 @@
 
         raw_contents = chunks[1]
 
-<<<<<<< HEAD
     # py3 compat: zlib should be enough, no need for codecs
     # raw_contents = raw_contents.decode('zlib')
     raw_contents = zlib.decompress(raw_contents)
-=======
-    raw_contents = raw_contents.decode('zlib')
-    # import pickletools
-    # with open("huh.txt", "wb") as f:
-    #     pickletools.dis(raw_contents, out=f)
-
->>>>>>> 2f9810c1
     data, stmts = magic.safe_loads(raw_contents, class_factory, {"_ast", "collections"})
     return stmts
 
