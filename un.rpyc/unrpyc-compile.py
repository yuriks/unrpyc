# Copyright (c) 2012 Yuri K. Schlesner
#
# Permission is hereby granted, free of charge, to any person obtaining a copy
# of this software and associated documentation files (the "Software"), to deal
# in the Software without restriction, including without limitation the rights
# to use, copy, modify, merge, publish, distribute, sublicense, and/or sell
# copies of the Software, and to permit persons to whom the Software is
# furnished to do so, subject to the following conditions:
#
# The above copyright notice and this permission notice shall be included in
# all copies or substantial portions of the Software.
#
# THE SOFTWARE IS PROVIDED "AS IS", WITHOUT WARRANTY OF ANY KIND, EXPRESS OR
# IMPLIED, INCLUDING BUT NOT LIMITED TO THE WARRANTIES OF MERCHANTABILITY,
# FITNESS FOR A PARTICULAR PURPOSE AND NONINFRINGEMENT. IN NO EVENT SHALL THE
# AUTHORS OR COPYRIGHT HOLDERS BE LIABLE FOR ANY CLAIM, DAMAGES OR OTHER
# LIABILITY, WHETHER IN AN ACTION OF CONTRACT, TORT OR OTHERWISE, ARISING FROM,
# OUT OF OR IN CONNECTION WITH THE SOFTWARE OR THE USE OR OTHER DEALINGS IN THE
# SOFTWARE.

import os
import os.path as path
import struct

import decompiler
import magic

# special new and setstate methods for special classes

class PyExpr(magic.FakeStrict, str):
    __module__ = "renpy.ast"
<<<<<<< HEAD
    def __new__(cls, s, filename, linenumber):
        self = str.__new__(cls, s)
=======
    def __new__(cls, s, filename, linenumber, py=None):
        self = unicode.__new__(cls, s)
>>>>>>> 2f9810c1
        self.filename = filename
        self.linenumber = linenumber
        self.py = py
        return self

class PyCode(magic.FakeStrict):
    __module__ = "renpy.ast"
    def __setstate__(self, state):
        if len(state) == 4:
            (_, self.source, self.location, self.mode) = state
            self.py = None
        else:
            (_, self.source, self.location, self.mode, self.py) = state
        self.bytecode = None

class RevertableList(magic.FakeStrict, list):
    __module__ = "renpy.python"
    def __new__(cls):
        return list.__new__(cls)

class RevertableDict(magic.FakeStrict, dict):
    __module__ = "renpy.python"
    def __new__(cls):
        return dict.__new__(cls)

class RevertableSet(magic.FakeStrict, set):
    __module__ = "renpy.python"
    def __new__(cls):
        return set.__new__(cls)

    def __setstate__(self, state):
        if isinstance(state, tuple):
            self.update(state[0].keys())
        else:
            self.update(state)

class Sentinel(magic.FakeStrict, object):
    __module__ = "renpy.object"
    def __new__(cls, name):
        obj = object.__new__(cls)
        obj.name = name
        return obj

factory = magic.FakeClassFactory((frozenset, PyExpr, PyCode, RevertableList, RevertableDict, RevertableSet, Sentinel), magic.FakeStrict)

def read_ast_from_file(raw_contents):
    data, stmts = magic.safe_loads(raw_contents, factory, {"_ast", "collections"})
    return stmts

def ensure_dir(filename):
    dir = path.dirname(filename)
    if dir and not path.exists(dir):
        os.makedirs(dir)

def decompile_rpyc(data, abspath, init_offset):
    # Output filename is input filename but with .rpy extension
    filepath, ext = path.splitext(abspath)
    out_filename = filepath + ('.rpym' if ext == ".rpymc" else ".rpy")

    ast = read_ast_from_file(data)

    ensure_dir(out_filename)
    with open(out_filename, 'w', encoding='utf-8') as out_file:
        decompiler.pprint(out_file, ast, init_offset=init_offset)
    return True

def decompile_game():
    import sys

    logfile = path.join(os.getcwd(), "game/unrpyc.log.txt")
    ensure_dir(logfile)
    with open(logfile, "w") as f:
        f.write("Beginning decompiling\n")

        for abspath, fn, dir, data in sys.files:
            try:
                decompile_rpyc(data, abspath, sys.init_offset)
            except Exception as err:
                f.write("\nFailed at decompiling {0}\n".format(abspath))
                traceback = sys.modules['traceback']
                traceback.print_exc(None, f)
            else:
                f.write("\nDecompiled {0}\n".format(abspath))

        f.write("\nend decompiling\n")

    return<|MERGE_RESOLUTION|>--- conflicted
+++ resolved
@@ -29,13 +29,8 @@
 
 class PyExpr(magic.FakeStrict, str):
     __module__ = "renpy.ast"
-<<<<<<< HEAD
-    def __new__(cls, s, filename, linenumber):
+    def __new__(cls, s, filename, linenumber, py=None):
         self = str.__new__(cls, s)
-=======
-    def __new__(cls, s, filename, linenumber, py=None):
-        self = unicode.__new__(cls, s)
->>>>>>> 2f9810c1
         self.filename = filename
         self.linenumber = linenumber
         self.py = py
